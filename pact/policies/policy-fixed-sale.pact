(module policy-fixed-sale GOVERNANCE
  (implements token-policy-ng-v1)
  (use token-policy-ng-v1 [token-info])
  (use util-policies)
  (use ledger [NO-TIMEOUT account-guard])
  (use free.util-time [is-past is-future])

  ;-----------------------------------------------------------------------------
  ; Governance
  ;-----------------------------------------------------------------------------
  (defconst ADMIN-KEYSET:string (read-string "admin_keyset"))
  (defcap GOVERNANCE ()
    (enforce-keyset ADMIN-KEYSET))

  ;-----------------------------------------------------------------------------
  ; Capabilities and events
  ;-----------------------------------------------------------------------------
  (defcap FORCE-WITHDRAW (sale-id:string)
    @doc "Capability to scope a signature when withdrawing an infinite timeout sale"
    true)

  (defcap FIXED-SALE-OFFER (sale-id:string token-id:string price:decimal)
    @doc "Event sent when a fixed sale is started"
    @event
    true)

  (defcap FIXED-SALE-BOUGHT (sale-id:string token-id:string)
    @doc "Event sent when a fixed sale is bought"
    @event
    true)

  (defcap FIXED-SALE-WITHDRAWN (sale-id:string token-id:string)
    @doc "Event sent when a fixed sale is withdrawn"
    @event
    true)

  ;-----------------------------------------------------------------------------
  ; Schemas and Tables
  ;-----------------------------------------------------------------------------
  (defschema quote-sch
    sale-id:string
    token-id:string
    seller:string
    seller-guard:guard
    amount:decimal
    escrow-account:string
    currency:module{fungible-v2}
    price:decimal
    recipient:string
    timeout:time
    enabled:bool
  )

  (deftable quotes:{quote-sch})

  ;-----------------------------------------------------------------------------
  ; Input data
  ;-----------------------------------------------------------------------------
  (defschema fixed-quote-msg-sch
    price:decimal ; Proposed price
    recipient:string ; Recipient account
  )

  (defun read-fixed-quote-msg:object{fixed-quote-msg-sch} (token:object{token-info})
    (enforce-get-msg-data "fixed_quote" token))

  (defschema fixed-buy-msg-sch
    payer:string ; Alternate payer
  )

  (defun read-buy-msg:object{fixed-buy-msg-sch} (token:object{token-info} default-payer:string)
    (get-msg-data "fixed_buy" token {'payer:default-payer})
  )

  ;-----------------------------------------------------------------------------
  ; Util functions
  ;-----------------------------------------------------------------------------
  (defun is-registered:bool ()
    (with-default-read quotes (pact-id) {'sale-id:""} {'sale-id:=sale-id}
      (= (pact-id) sale-id)))

  (defun sale-not-ended:bool ()
    (with-read quotes (pact-id) {'timeout:=timeout}
      (or? (= NO-TIMEOUT) (is-future) timeout)))

  (defun sale-ended:bool ()
    (with-read quotes (pact-id)  {'timeout:=timeout}
      (or? (= NO-TIMEOUT) (is-past) timeout)))

  (defun enforce-sale-ended:bool ()
    @doc "Enforce that the sale is ended"
    (let ((ended (sale-ended)))
      (enforce ended "Sale not ended")))

  (defun enforce-sale-not-ended:bool ()
    @doc "Enforce that the sale is not ended"
    (let ((not-ended (sale-not-ended)))
      (enforce not-ended "Sale ended")))

  (defun enforce-seller-guard:bool ()
    @doc "Enforce the seller in case of a NO-TIMEOUT sale"
    (with-read quotes (pact-id) {'seller-guard:=seller-g, 'timeout:=tmout}
      (with-capability (FORCE-WITHDRAW (pact-id))
        (enforce-one "Seller must sign forced-withdrawal"
                     [(enforce (!= NO-TIMEOUT tmout) "") (enforce-guard seller-g)])))
  )

  ;-----------------------------------------------------------------------------
  ; Policy hooks
  ;-----------------------------------------------------------------------------
  (defun rank:integer ()
    RANK-SALE)

  (defun enforce-init:bool (token:object{token-info})
    false)

  (defun enforce-mint:bool (token:object{token-info} account:string amount:decimal)
    false)

  (defun enforce-burn:bool (token:object{token-info} account:string amount:decimal)
    false)

  (defun enforce-transfer:bool (token:object{token-info} sender:string receiver:string amount:decimal)
    false)

  (defun enforce-sale-offer:bool (token:object{token-info} seller:string amount:decimal timeout:time)
    (require-capability (ledger.POLICY-ENFORCE-OFFER token (pact-id) policy-fixed-sale))
      (bind (read-sale-msg token) {'sale_type:=sale-type,
                                   'currency:=currency:module{fungible-v2}}
        (if (= sale-type "fixed")
          (bind (read-fixed-quote-msg token) {'price:=price, 'recipient:=recipient}
            ; Do some basic checks
            (check-price currency price)

            ; Check that the recipient account already exists in the currency
            (check-fungible-account currency recipient)

            (bind token {'id:=token-id}
              ; Insert the quote into the DB
              (insert quotes (pact-id) {'sale-id: (pact-id),
                                        'token-id: token-id,
                                        'seller: seller,
                                        'seller-guard: (account-guard token-id seller),
                                        'amount:amount,
                                        'escrow-account: (ledger.escrow),
                                        'currency: currency,
                                        'price: price,
                                        'recipient: recipient,
                                        'timeout: timeout,
                                        'enabled: true})
              ; Emit event always returns true
              (emit-event (FIXED-SALE-OFFER (pact-id) token-id price))))
          false))
  )

  (defun --enforce-sale-withdraw:bool (token:object{token-info})
    (require-capability (ledger.POLICY-ENFORCE-WITHDRAW token (pact-id) policy-fixed-sale))
    (enforce-sale-ended)
    (enforce-seller-guard)
    ; Disable the sale
    (update quotes (pact-id) {'enabled: false})
    ; Emit the corresponding event
    (emit-event (FIXED-SALE-WITHDRAWN (pact-id) (at 'id token)))
  )

  (defun enforce-sale-withdraw:bool (token:object{token-info})
    (if (is-registered)
        (--enforce-sale-withdraw token)
        false))

  (defun --enforce-sale-buy:bool (token:object{token-info} buyer:string)
    (require-capability (ledger.POLICY-ENFORCE-BUY token (pact-id) policy-fixed-sale))
    (enforce-sale-not-ended)
    ; First step to handle the buying part => Transfer the amount to the escrow account
<<<<<<< HEAD
    (bind (read-buy-msg token buyer) {'payer:=payer}
      (with-read quotes (pact-id) {'currency:=currency:module{fungible-v2},
                                   'price:=price}
        (currency::transfer-create payer (ledger.escrow) (ledger.escrow-guard) price)))
    true
=======
    (with-read quotes (pact-id) {'currency:=currency:module{fungible-v2},
                                 'price:=price}
      (currency::transfer-create buyer (ledger.escrow) (ledger.escrow-guard) price))
    ; Emit the corresponding event
    (emit-event (FIXED-SALE-BOUGHT (pact-id) (at 'id token)))
>>>>>>> 1482a6fb
  )

  (defun enforce-sale-buy:bool (token:object{token-info} buyer:string)
    (if (is-registered)
        (--enforce-sale-buy token buyer)
        false))

  (defun --enforce-sale-settle:bool (token:object{token-info})
    (require-capability (ledger.POLICY-ENFORCE-SETTLE token (pact-id) policy-fixed-sale))
    (with-read quotes (pact-id) {'currency:=currency:module{fungible-v2},
                                 'recipient:=recipient}
      ; The (enforce-settle) handler is called in the same transaction
      ; as the (enforce-buy) handler
      ; => Checking the timeout is not necessary
      ; Transfer the remaining from the escrow account to the recipient
      (let* ((escrow (ledger.escrow))
             (escrow-total-bal (currency::get-balance escrow)))
        (install-capability (currency::TRANSFER escrow recipient escrow-total-bal))
        (currency::transfer escrow recipient escrow-total-bal)))
    ; Disable the sale
    (update quotes (pact-id) {'enabled: false})
    true
  )

  (defun enforce-sale-settle:bool (token:object{token-info})
    (if (is-registered)
        (--enforce-sale-settle token)
        false))

  ;-----------------------------------------------------------------------------
  ; View functions
  ;-----------------------------------------------------------------------------
  (defun get-sale:object{quote-sch} (sale-id:string)
    @doc "Return the sale details of a given sale-id"
    (read quotes sale-id))

  ;-----------------------------------------------------------------------------
  ; View functions (local only)
  ;-----------------------------------------------------------------------------
  (defun get-all-active-sales:[object{quote-sch}] ()
    @doc "Return all currently active sales"
    (select quotes (where 'enabled (=  true))))

  (defun get-sales-from-account:[object{quote-sch}] (account:string)
    @doc "Return all currently active sales from an account"
    (select quotes (and? (where 'enabled (=  true))
                         (where 'seller (= account)))))

  (defun get-sales-for-token:[object{quote-sch}] (token-id:string)
    @doc "Return all currently actives sales details related to a token"
    (select quotes (and? (where 'enabled (=  true))
                         (where 'token-id (= token-id)))))
)<|MERGE_RESOLUTION|>--- conflicted
+++ resolved
@@ -172,19 +172,11 @@
     (require-capability (ledger.POLICY-ENFORCE-BUY token (pact-id) policy-fixed-sale))
     (enforce-sale-not-ended)
     ; First step to handle the buying part => Transfer the amount to the escrow account
-<<<<<<< HEAD
     (bind (read-buy-msg token buyer) {'payer:=payer}
       (with-read quotes (pact-id) {'currency:=currency:module{fungible-v2},
                                    'price:=price}
         (currency::transfer-create payer (ledger.escrow) (ledger.escrow-guard) price)))
-    true
-=======
-    (with-read quotes (pact-id) {'currency:=currency:module{fungible-v2},
-                                 'price:=price}
-      (currency::transfer-create buyer (ledger.escrow) (ledger.escrow-guard) price))
-    ; Emit the corresponding event
     (emit-event (FIXED-SALE-BOUGHT (pact-id) (at 'id token)))
->>>>>>> 1482a6fb
   )
 
   (defun enforce-sale-buy:bool (token:object{token-info} buyer:string)
